--- conflicted
+++ resolved
@@ -62,13 +62,8 @@
         try:
             self.tb = optimize.newton(self.func_error_tb, tb_init, maxiter=maxiter)
         except:
-<<<<<<< HEAD
-            self.tb = optimize.brentq(self.func_error_tb, tb_min, tb_max, maxiter=maxiter, full_output=False)
-        self.df = pd.DataFrame([], index=np.arange(0, self.tb+self.dt, self.dt))
-=======
             self.tb = optimize.brentq(self.func_error_tb, tb_min, tb_max, maxiter=maxiter, xtol=1.0e+2, full_output=False)
         self.df = pd.DataFrame([], index=np.arange(0, self.tb+self.dt/2, self.dt))
->>>>>>> e7099d47
         self.df["Pc"] = self.Pc
         self.df["mox"] = self.mox
         self.df["Mox"] = self.Mox
@@ -118,11 +113,7 @@
             CF = np.sqrt((2*np.power(gamma, 2)/(gamma-1))*np.power(2/(gamma+1), (gamma+1)/(gamma-1))*(1-np.power(Pe/Pc,(gamma-1)/gamma))) + (Pe-self.Pa)*eps/Pc
             F = self.lmbd*CF*Pc*np.power(self._tmp_Dt_, 2)
             t = t + self.dt
-<<<<<<< HEAD
-#            print("t = {}s".format(round(t,2)))
-=======
             print("t = {}s".format(round(t,3)))
->>>>>>> e7099d47
             self.Pe = np.append(self.Pe, Pe)
             self.CF = np.append(self.CF, CF)        
             self.F = np.append(self.F, F)
@@ -147,14 +138,8 @@
         try:
             Pe = optimize.newton(self.func_error_eps, Pc/2, maxiter=100, args=(of, Pc, eps))
         except:
-<<<<<<< HEAD
-            Pe = optimize.brentq(self.func_error_eps, 1, Pc/2, maxiter=100, full_output=False, args=(of, Pc,eps))
-        self.Pe=Pe
-        return(self.Pe)
-=======
             Pe = optimize.brentq(self.func_error_eps, 1, Pc/2, maxiter=100, xtol=1.0e+3, full_output=False, args=(of, Pc,eps))
         return(Pe)
->>>>>>> e7099d47
     
     def func_error_eps(self, Pe, of , Pc, eps):
         eps_cal = self.func_eps_cal(Pe, of, Pc)
@@ -174,13 +159,7 @@
     
 
     
-<<<<<<< HEAD
-    def iterat_Pc(self, t, tb, Pc_min=0.2e+6, maxiter=100):
-        try:
-            Pc = optimize.newton(self.func_error_Pc, self.Pti, maxiter=maxiter, args=(t,tb))        
-        except:
-            Pc = optimize.brentq(self.func_error_Pc, Pc_min, self.Pti, maxiter=maxiter, args=(t,tb))
-=======
+
     def iterat_Pc(self, t, tb, Pc_min=0.2e+6, maxiter=50):
         try:
             if t == 0:
@@ -190,7 +169,6 @@
             Pc = optimize.newton(self.func_error_Pc, Pc_init, maxiter=100, tol=1.0e-2, args=(t,tb))
         except:
             Pc = optimize.brentq(self.func_error_Pc, Pc_min, self.Pti, xtol=1.0e-2, maxiter=maxiter, args=(t,tb))
->>>>>>> e7099d47
         self.Pc = np.append(self.Pc, Pc)
         self.mox = np.append(self.mox, self._tmp_mox_)
         self.Mox = np.append(self.Mox, self._tmp_Mox_)
